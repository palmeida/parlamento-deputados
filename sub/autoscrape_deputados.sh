--- conflicted
+++ resolved
@@ -26,14 +26,12 @@
     cd $DATAPKG_DIR; git pull origin master --quiet --force; cd ..
 fi
 
-<<<<<<< HEAD
-# FIXME: csvsort
-=======
 echo "Running the scraper..."
 cd $SCRAPER_DIR
 python2.7 -m depscrape -f csv -v -p 1 --end 5000 -o ../$OUTFILENAME
 cd ..
->>>>>>> c8c730ce
+
+# FIXME: csvsort
 
 # if there is no difference, it will not commit anyway.
 echo "Comparing changes and committing if needed..."
